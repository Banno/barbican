<<<<<<< HEAD
barbican (0.1.50dev-1) stable; urgency=high

  * Updated version.

 -- John Wood <john.wood@rackspace.com>  Wed, 22 May 2013 14:25:41 -0500
=======
barbican (0.1.52dev-1) stable; urgency=high

  * Updated version.

 -- John Wood <john.wood@rackspace.com>  Wed, 22 May 2013 17:51:44 -0500
>>>>>>> 4ee4bc6d
<|MERGE_RESOLUTION|>--- conflicted
+++ resolved
@@ -1,13 +1,5 @@
-<<<<<<< HEAD
-barbican (0.1.50dev-1) stable; urgency=high
-
-  * Updated version.
-
- -- John Wood <john.wood@rackspace.com>  Wed, 22 May 2013 14:25:41 -0500
-=======
 barbican (0.1.52dev-1) stable; urgency=high
 
   * Updated version.
 
- -- John Wood <john.wood@rackspace.com>  Wed, 22 May 2013 17:51:44 -0500
->>>>>>> 4ee4bc6d
+ -- John Wood <john.wood@rackspace.com>  Wed, 22 May 2013 17:51:44 -0500